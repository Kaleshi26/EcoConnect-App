import { Redirect, Tabs } from "expo-router";
import { useAuth } from "../../../contexts/AuthContext";

export default function TabsLayout() {
  const { user, loading, profile } = useAuth();

  if (loading) return null;
  // if not logged in → go to public login
  if (!user) return <Redirect href="/(public)/auth/login" />;

  // Redirect to volunteer-specific default tab if role is volunteer
  if (profile?.role === "volunteer") return <Redirect href="/volunteer/tabs/vol_home" />;
<<<<<<< HEAD
// Redirect sponsor-specific default tab if role is sponsor
if (profile?.role === "sponsor") return <Redirect href="/sponsor/tabs/sponsorDashboard" />;
=======
  // Redirect to waste collector-specific default tab if role is wasteCollector
  if (profile?.role === "wasteCollector") return <Redirect href="/waste_collector/tabs/wc_home" />;
>>>>>>> ab0d351a

  // Event Organizer role → send to organizer tabs
  if (profile?.role === "organizer") return <Redirect href="/eventorganizer/tabs/org_events" />;
  

   // Default (maybe admin or unknown role) → show generic app tabs
  return (
    <Tabs screenOptions={{ headerShown: false }}>
      <Tabs.Screen name="index" options={{ title: "Home" }} />
      <Tabs.Screen name="profile" options={{ title: "Profile" }} />
    </Tabs>
  );
}<|MERGE_RESOLUTION|>--- conflicted
+++ resolved
@@ -10,17 +10,14 @@
 
   // Redirect to volunteer-specific default tab if role is volunteer
   if (profile?.role === "volunteer") return <Redirect href="/volunteer/tabs/vol_home" />;
-<<<<<<< HEAD
-// Redirect sponsor-specific default tab if role is sponsor
-if (profile?.role === "sponsor") return <Redirect href="/sponsor/tabs/sponsorDashboard" />;
-=======
   // Redirect to waste collector-specific default tab if role is wasteCollector
   if (profile?.role === "wasteCollector") return <Redirect href="/waste_collector/tabs/wc_home" />;
->>>>>>> ab0d351a
 
   // Event Organizer role → send to organizer tabs
   if (profile?.role === "organizer") return <Redirect href="/eventorganizer/tabs/org_events" />;
-  
+  // Redirect sponsor-specific default tab if role is sponsor
+if (profile?.role === "sponsor") return <Redirect href="/sponsor/tabs/sponsorDashboard" />;
+
 
    // Default (maybe admin or unknown role) → show generic app tabs
   return (
